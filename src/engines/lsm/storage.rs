--- conflicted
+++ resolved
@@ -170,6 +170,7 @@
     pub(crate) manifest: Option<Manifest>,
     pub(crate) mvcc: Option<LsmMvccInner>,
     pub(crate) compaction_controller: CompactionController,
+
 }
 
 impl LsmStorageInner{
@@ -491,7 +492,7 @@
                         let mut iter_inner =
                             SsTableIterator::create_and_move_to_key(Arc::clone(table),
                                                                     KeySlice::from_slice(key, TS_RANGE_BEGIN))?;
-                        while iter_inner.is_valid() && iter_inner.key().key_ref() == key {
+                        if iter_inner.is_valid() && iter_inner.key().key_ref() == key {
                             iter_inner.next()?;
                         }
                         iter_inner
@@ -524,7 +525,7 @@
                 Bound::Excluded(key) => {
                     let mut iter = SstConcatIterator::create_and_seek_to_key(
                         level_ssts, KeySlice::from_slice(key, TS_RANGE_BEGIN))?;
-                    while iter.is_valid() && iter.key().key_ref() == key{
+                    if iter.is_valid() && iter.key().key_ref() == key{
                         iter.next()?;
                     }
                     iter
@@ -674,7 +675,7 @@
     use crate::engines::lsm::iterators::concat_iterator::SstConcatIterator;
     use crate::engines::lsm::iterators::StorageIterator;
     use crate::engines::lsm::key::KeySlice;
-    use crate::engines::lsm::storage::{LsmStorage, LsmStorageInner, WriteBatchRecord};
+    use crate::engines::lsm::storage::{LsmStorage, LsmStorageInner};
     use crate::engines::lsm::storage::option::{CompactionOptions, LsmStorageOptions};
     use crate::engines::lsm::table::builder::SsTableBuilder;
     use crate::engines::lsm::table::SsTable;
@@ -684,7 +685,7 @@
     fn test_storage_integration() {
         let dir = tempdir().unwrap();
         let storage =
-            LsmStorageInner::open(dir.path(), LsmStorageOptions::for_test_1()).unwrap();
+            LsmStorageInner::open(dir.path(), LsmStorageOptions::default_for_week1_test()).unwrap();
         let storage = Arc::new(storage);
         assert_eq!(&Arc::clone(&storage).get(b"0").unwrap(), &None);
         storage.put(b"1", b"233").unwrap();
@@ -702,7 +703,7 @@
     fn test_storage_integration_2() {
         let dir = tempdir().unwrap();
         let storage =
-            LsmStorageInner::open(dir.path(), LsmStorageOptions::for_test_1()).unwrap();
+            LsmStorageInner::open(dir.path(), LsmStorageOptions::default_for_week1_test()).unwrap();
         storage.put(b"1", b"233").unwrap();
         storage.put(b"2", b"2333").unwrap();
         storage.put(b"3", b"23333").unwrap();
@@ -726,7 +727,7 @@
     #[test]
     fn test_task3_freeze_on_capacity() {
         let dir = tempdir().unwrap();
-        let mut options = LsmStorageOptions::for_test_1();
+        let mut options = LsmStorageOptions::default_for_week1_test();
         options.target_sst_size = 1024;
         options.num_memtable_limit = 1000;
         let storage = LsmStorageInner::open(dir.path(), options).unwrap();
@@ -748,7 +749,7 @@
     fn test_storage_integration_3() {
         let dir = tempdir().unwrap();
         let storage =
-            LsmStorageInner::open(dir.path(), LsmStorageOptions::for_test_1()).unwrap();
+            LsmStorageInner::open(dir.path(), LsmStorageOptions::default_for_week1_test()).unwrap();
         let storage = Arc::new(storage);
         assert_eq!(&storage.get(b"0").unwrap(), &None);
         storage.put(b"1", b"233").unwrap();
@@ -777,7 +778,7 @@
     fn test_integration() {
         let dir = tempdir().unwrap();
         let storage = Arc::new(
-            LsmStorageInner::open(dir.path(), LsmStorageOptions::for_test_1()).unwrap(),
+            LsmStorageInner::open(dir.path(), LsmStorageOptions::default_for_week1_test()).unwrap(),
         );
         storage.put(b"1", b"233").unwrap();
         storage.put(b"2", b"2333").unwrap();
@@ -833,7 +834,7 @@
     fn test_integration_2() {
         let dir = tempdir().unwrap();
         let storage = Arc::new(
-            LsmStorageInner::open(dir.path(), LsmStorageOptions::for_test_1()).unwrap(),
+            LsmStorageInner::open(dir.path(), LsmStorageOptions::default_for_week1_test()).unwrap(),
         );
         storage.put(b"1", b"233").unwrap();
         storage.put(b"2", b"2333").unwrap();
@@ -852,6 +853,7 @@
         storage.put(b"3", b"233333").unwrap();
         let mut iter = storage.scan(Bound::Unbounded, Bound::Unbounded).unwrap();
         while iter.is_valid() {
+            println!("key:{:?}, value: {:?}", String::from_utf8(iter.key().to_vec()), String::from_utf8(iter.value().to_vec()));
             iter.next();
         }
     }
@@ -872,7 +874,7 @@
     fn test_storage_scan() {
         let dir = tempdir().unwrap();
         let storage =
-            Arc::new(LsmStorageInner::open(&dir, LsmStorageOptions::for_test_1()).unwrap());
+            Arc::new(LsmStorageInner::open(&dir, LsmStorageOptions::default_for_week1_test()).unwrap());
         storage.put(b"1", b"233").unwrap();
         storage.put(b"2", b"2333").unwrap();
         storage.put(b"00", b"2333").unwrap();
@@ -931,7 +933,7 @@
     fn test_storage_get_1() {
         let dir = tempdir().unwrap();
         let storage =
-            Arc::new(LsmStorageInner::open(&dir, LsmStorageOptions::for_test_1()).unwrap());
+            Arc::new(LsmStorageInner::open(&dir, LsmStorageOptions::default_for_week1_test()).unwrap());
         storage.put(b"1", b"233").unwrap();
         storage.put(b"2", b"2333").unwrap();
         storage.put(b"00", b"2333").unwrap();
@@ -988,7 +990,7 @@
     fn test_storage_scan_2() {
         let dir = tempdir().unwrap();
         let storage =
-            Arc::new(LsmStorageInner::open(&dir, LsmStorageOptions::for_test_1()).unwrap());
+            Arc::new(LsmStorageInner::open(&dir, LsmStorageOptions::default_for_week1_test()).unwrap());
         storage.put(b"0", b"2333333").unwrap();
         storage.put(b"00", b"2333333").unwrap();
         storage.put(b"4", b"23").unwrap();
@@ -1042,7 +1044,7 @@
     fn test_storage_get_2() {
         let dir = tempdir().unwrap();
         let storage =
-            Arc::new(LsmStorageInner::open(&dir, LsmStorageOptions::for_test_1()).unwrap());
+            Arc::new(LsmStorageInner::open(&dir, LsmStorageOptions::default_for_week1_test()).unwrap());
         storage.put(b"0", b"2333333").unwrap();
         storage.put(b"00", b"2333333").unwrap();
         storage.put(b"4", b"23").unwrap();
@@ -1092,7 +1094,7 @@
     #[test]
     fn test_auto_flush() {
         let dir = tempdir().unwrap();
-        let storage = LsmStorage::open(&dir, LsmStorageOptions::for_test_2()).unwrap();
+        let storage = LsmStorage::open(&dir, LsmStorageOptions::default_for_week1_day6_test()).unwrap();
 
         let value = "1".repeat(1024); // 1KB
 
@@ -1166,7 +1168,7 @@
     fn test_integration_3() {
         let dir = tempdir().unwrap();
         let storage =
-            Arc::new(LsmStorageInner::open(&dir, LsmStorageOptions::for_test_1()).unwrap());
+            Arc::new(LsmStorageInner::open(&dir, LsmStorageOptions::default_for_week1_test()).unwrap());
         storage.put(b"0", b"2333333").unwrap();
         storage.put(b"00", b"2333333").unwrap();
         storage.put(b"4", b"23").unwrap();
@@ -1236,7 +1238,7 @@
         let dir = tempdir().unwrap();
         let storage = LsmStorage::open(
             &dir,
-            LsmStorageOptions::for_test_3(compaction_options.clone()),
+            LsmStorageOptions::default_for_week2_test(compaction_options.clone()),
         ).unwrap();
         for i in 0..=20 {
             storage.put(b"0", format!("v{}", i).as_bytes()).unwrap();
@@ -1264,7 +1266,7 @@
 
         let storage = LsmStorage::open(
             &dir,
-            LsmStorageOptions::for_test_3(compaction_options.clone()),
+            LsmStorageOptions::default_for_week2_test(compaction_options.clone()),
         ).unwrap();
         assert_eq!(storage.get(b"0").unwrap().unwrap().as_ref(), b"v20".as_slice());
         assert_eq!(storage.get(b"1").unwrap().unwrap().as_ref(), b"v20".as_slice());
@@ -1274,7 +1276,7 @@
     #[test]
     fn test_task3_compaction_integration() {
         let dir = tempdir().unwrap();
-        let mut options = LsmStorageOptions::for_test_3(CompactionOptions::NoCompaction);
+        let mut options = LsmStorageOptions::default_for_week2_test(CompactionOptions::NoCompaction);
         options.enable_wal = true;
         let storage = LsmStorage::open(&dir, options).unwrap();
         for i in 0..=20000 {
@@ -1317,468 +1319,4 @@
         // same key in the same SST, now we should split two
         //assert_eq!(storage.inner.state.read().levels[0].1.len(), 2);
     }
-
-    #[test]
-<<<<<<< HEAD
-    fn test_txn_integration() {
-        let dir = tempdir().unwrap();
-        let options = LsmStorageOptions::for_test_3(CompactionOptions::NoCompaction);
-        let storage = LsmStorage::open(&dir, options.clone()).unwrap();
-        let txn1 = storage.new_txn().unwrap();
-        let txn2 = storage.new_txn().unwrap();
-        txn1.put(b"test1", b"233");
-        txn2.put(b"test2", b"233");
-        let iter = txn1.scan(Bound::Unbounded, Bound::Unbounded).unwrap();
-        check_lsm_iter_result_by_key(
-            &mut txn1.scan(Bound::Unbounded, Bound::Unbounded).unwrap(),
-            vec![(Bytes::from("test1"), Bytes::from("233"))],
-        );
-        check_lsm_iter_result_by_key(
-            &mut txn2.scan(Bound::Unbounded, Bound::Unbounded).unwrap(),
-            vec![(Bytes::from("test2"), Bytes::from("233"))],
-        );
-        let txn3 = storage.new_txn().unwrap();
-        check_lsm_iter_result_by_key(
-            &mut txn3.scan(Bound::Unbounded, Bound::Unbounded).unwrap(),
-            vec![],
-        );
-        txn1.commit().unwrap();
-        txn2.commit().unwrap();
-        check_lsm_iter_result_by_key(
-            &mut txn3.scan(Bound::Unbounded, Bound::Unbounded).unwrap(),
-            vec![],
-        );
-        drop(txn3);
-        check_lsm_iter_result_by_key(
-            &mut storage.scan(Bound::Unbounded, Bound::Unbounded).unwrap(),
-            vec![
-                (Bytes::from("test1"), Bytes::from("233")),
-                (Bytes::from("test2"), Bytes::from("233")),
-            ],
-        );
-        let txn4 = storage.new_txn().unwrap();
-        assert_eq!(txn4.get(b"test1").unwrap(), Some(Bytes::from("233")));
-        assert_eq!(txn4.get(b"test2").unwrap(), Some(Bytes::from("233")));
-        check_lsm_iter_result_by_key(
-            &mut txn4.scan(Bound::Unbounded, Bound::Unbounded).unwrap(),
-            vec![
-                (Bytes::from("test1"), Bytes::from("233")),
-                (Bytes::from("test2"), Bytes::from("233")),
-            ],
-        );
-        txn4.put(b"test2", b"2333");
-        assert_eq!(txn4.get(b"test1").unwrap(), Some(Bytes::from("233")));
-        assert_eq!(txn4.get(b"test2").unwrap(), Some(Bytes::from("2333")));
-        check_lsm_iter_result_by_key(
-            &mut txn4.scan(Bound::Unbounded, Bound::Unbounded).unwrap(),
-            vec![
-                (Bytes::from("test1"), Bytes::from("233")),
-                (Bytes::from("test2"), Bytes::from("2333")),
-            ],
-        );
-        txn4.delete(b"test2");
-        assert_eq!(txn4.get(b"test1").unwrap(), Some(Bytes::from("233")));
-        assert_eq!(txn4.get(b"test2").unwrap(), None);
-        check_lsm_iter_result_by_key(
-            &mut txn4.scan(Bound::Unbounded, Bound::Unbounded).unwrap(),
-            vec![(Bytes::from("test1"), Bytes::from("233"))],
-=======
-    fn test_memtable_mvcc() {
-        let dir = tempdir().unwrap();
-        let mut options = LsmStorageOptions::default_for_week2_test(CompactionOptions::NoCompaction);
-        options.enable_wal = true;
-        let storage = LsmStorage::open(&dir, options.clone()).unwrap();
-        storage.put(b"a", b"1").unwrap();
-        storage.put(b"b", b"1").unwrap();
-        let snapshot1 = storage.new_txn().unwrap();
-        storage.put(b"a", b"2").unwrap();
-        let snapshot2 = storage.new_txn().unwrap();
-        storage.delete(b"b").unwrap();
-        storage.put(b"c", b"1").unwrap();
-        let snapshot3 = storage.new_txn().unwrap();
-        assert_eq!(snapshot1.get(b"a").unwrap(), Some(Bytes::from_static(b"1")));
-        assert_eq!(snapshot1.get(b"b").unwrap(), Some(Bytes::from_static(b"1")));
-        assert_eq!(snapshot1.get(b"c").unwrap(), None);
-        check_lsm_iter_result_by_key(
-            &mut snapshot1.scan(Bound::Unbounded, Bound::Unbounded).unwrap(),
-            vec![
-                (Bytes::from("a"), Bytes::from("1")),
-                (Bytes::from("b"), Bytes::from("1")),
-            ],
-        );
-        assert_eq!(snapshot2.get(b"a").unwrap(), Some(Bytes::from_static(b"2")));
-        assert_eq!(snapshot2.get(b"b").unwrap(), Some(Bytes::from_static(b"1")));
-        assert_eq!(snapshot2.get(b"c").unwrap(), None);
-        check_lsm_iter_result_by_key(
-            &mut snapshot2.scan(Bound::Unbounded, Bound::Unbounded).unwrap(),
-            vec![
-                (Bytes::from("a"), Bytes::from("2")),
-                (Bytes::from("b"), Bytes::from("1")),
-            ],
-        );
-        assert_eq!(snapshot3.get(b"a").unwrap(), Some(Bytes::from_static(b"2")));
-        assert_eq!(snapshot3.get(b"b").unwrap(), None);
-        assert_eq!(snapshot3.get(b"c").unwrap(), Some(Bytes::from_static(b"1")));
-        check_lsm_iter_result_by_key(
-            &mut snapshot3.scan(Bound::Unbounded, Bound::Unbounded).unwrap(),
-            vec![
-                (Bytes::from("a"), Bytes::from("2")),
-                (Bytes::from("c"), Bytes::from("1")),
-            ],
-        );
-        storage
-            .inner
-            .force_freeze_memtable(&storage.inner.state_lock.lock())
-            .unwrap();
-        storage.put(b"a", b"3").unwrap();
-        storage.put(b"b", b"3").unwrap();
-        let snapshot4 = storage.new_txn().unwrap();
-        storage.put(b"a", b"4").unwrap();
-        let snapshot5 = storage.new_txn().unwrap();
-        storage.delete(b"b").unwrap();
-        storage.put(b"c", b"5").unwrap();
-        let snapshot6 = storage.new_txn().unwrap();
-        assert_eq!(snapshot1.get(b"a").unwrap(), Some(Bytes::from_static(b"1")));
-        assert_eq!(snapshot1.get(b"b").unwrap(), Some(Bytes::from_static(b"1")));
-        assert_eq!(snapshot1.get(b"c").unwrap(), None);
-        check_lsm_iter_result_by_key(
-            &mut snapshot1.scan(Bound::Unbounded, Bound::Unbounded).unwrap(),
-            vec![
-                (Bytes::from("a"), Bytes::from("1")),
-                (Bytes::from("b"), Bytes::from("1")),
-            ],
-        );
-        assert_eq!(snapshot2.get(b"a").unwrap(), Some(Bytes::from_static(b"2")));
-        assert_eq!(snapshot2.get(b"b").unwrap(), Some(Bytes::from_static(b"1")));
-        assert_eq!(snapshot2.get(b"c").unwrap(), None);
-        check_lsm_iter_result_by_key(
-            &mut snapshot2.scan(Bound::Unbounded, Bound::Unbounded).unwrap(),
-            vec![
-                (Bytes::from("a"), Bytes::from("2")),
-                (Bytes::from("b"), Bytes::from("1")),
-            ],
-        );
-        assert_eq!(snapshot3.get(b"a").unwrap(), Some(Bytes::from_static(b"2")));
-        assert_eq!(snapshot3.get(b"b").unwrap(), None);
-        assert_eq!(snapshot3.get(b"c").unwrap(), Some(Bytes::from_static(b"1")));
-        check_lsm_iter_result_by_key(
-            &mut snapshot3.scan(Bound::Unbounded, Bound::Unbounded).unwrap(),
-            vec![
-                (Bytes::from("a"), Bytes::from("2")),
-                (Bytes::from("c"), Bytes::from("1")),
-            ],
-        );
-        assert_eq!(snapshot4.get(b"a").unwrap(), Some(Bytes::from_static(b"3")));
-        assert_eq!(snapshot4.get(b"b").unwrap(), Some(Bytes::from_static(b"3")));
-        assert_eq!(snapshot4.get(b"c").unwrap(), Some(Bytes::from_static(b"1")));
-        check_lsm_iter_result_by_key(
-            &mut snapshot4.scan(Bound::Unbounded, Bound::Unbounded).unwrap(),
-            vec![
-                (Bytes::from("a"), Bytes::from("3")),
-                (Bytes::from("b"), Bytes::from("3")),
-                (Bytes::from("c"), Bytes::from("1")),
-            ],
-        );
-        assert_eq!(snapshot5.get(b"a").unwrap(), Some(Bytes::from_static(b"4")));
-        assert_eq!(snapshot5.get(b"b").unwrap(), Some(Bytes::from_static(b"3")));
-        assert_eq!(snapshot5.get(b"c").unwrap(), Some(Bytes::from_static(b"1")));
-        check_lsm_iter_result_by_key(
-            &mut snapshot5.scan(Bound::Unbounded, Bound::Unbounded).unwrap(),
-            vec![
-                (Bytes::from("a"), Bytes::from("4")),
-                (Bytes::from("b"), Bytes::from("3")),
-                (Bytes::from("c"), Bytes::from("1")),
-            ],
-        );
-        assert_eq!(snapshot6.get(b"a").unwrap(), Some(Bytes::from_static(b"4")));
-        assert_eq!(snapshot6.get(b"b").unwrap(), None);
-        assert_eq!(snapshot6.get(b"c").unwrap(), Some(Bytes::from_static(b"5")));
-        check_lsm_iter_result_by_key(
-            &mut snapshot6.scan(Bound::Unbounded, Bound::Unbounded).unwrap(),
-            vec![
-                (Bytes::from("a"), Bytes::from("4")),
-                (Bytes::from("c"), Bytes::from("5")),
-            ],
-        );
-    }
-
-    #[test]
-    fn test_lsm_iterator_mvcc() {
-        let dir = tempdir().unwrap();
-        let mut options = LsmStorageOptions::default_for_week2_test(CompactionOptions::NoCompaction);
-        options.enable_wal = true;
-        let storage = LsmStorage::open(&dir, options.clone()).unwrap();
-        storage.put(b"a", b"1").unwrap();
-        storage.put(b"b", b"1").unwrap();
-        let snapshot1 = storage.new_txn().unwrap();
-        storage.put(b"a", b"2").unwrap();
-        let snapshot2 = storage.new_txn().unwrap();
-        storage.delete(b"b").unwrap();
-        storage.put(b"c", b"1").unwrap();
-        let snapshot3 = storage.new_txn().unwrap();
-        storage.force_flush().unwrap();
-        assert_eq!(snapshot1.get(b"a").unwrap(), Some(Bytes::from_static(b"1")));
-        assert_eq!(snapshot1.get(b"b").unwrap(), Some(Bytes::from_static(b"1")));
-        assert_eq!(snapshot1.get(b"c").unwrap(), None);
-        check_lsm_iter_result_by_key(
-            &mut snapshot1.scan(Bound::Unbounded, Bound::Unbounded).unwrap(),
-            vec![
-                (Bytes::from("a"), Bytes::from("1")),
-                (Bytes::from("b"), Bytes::from("1")),
-            ],
-        );
-        assert_eq!(snapshot2.get(b"a").unwrap(), Some(Bytes::from_static(b"2")));
-        assert_eq!(snapshot2.get(b"b").unwrap(), Some(Bytes::from_static(b"1")));
-        assert_eq!(snapshot2.get(b"c").unwrap(), None);
-        check_lsm_iter_result_by_key(
-            &mut snapshot2.scan(Bound::Unbounded, Bound::Unbounded).unwrap(),
-            vec![
-                (Bytes::from("a"), Bytes::from("2")),
-                (Bytes::from("b"), Bytes::from("1")),
-            ],
-        );
-        assert_eq!(snapshot3.get(b"a").unwrap(), Some(Bytes::from_static(b"2")));
-        assert_eq!(snapshot3.get(b"b").unwrap(), None);
-        assert_eq!(snapshot3.get(b"c").unwrap(), Some(Bytes::from_static(b"1")));
-        check_lsm_iter_result_by_key(
-            &mut snapshot3.scan(Bound::Unbounded, Bound::Unbounded).unwrap(),
-            vec![
-                (Bytes::from("a"), Bytes::from("2")),
-                (Bytes::from("c"), Bytes::from("1")),
-            ],
-        );
-        storage.put(b"a", b"3").unwrap();
-        storage.put(b"b", b"3").unwrap();
-        let snapshot4 = storage.new_txn().unwrap();
-        storage.put(b"a", b"4").unwrap();
-        let snapshot5 = storage.new_txn().unwrap();
-        storage.delete(b"b").unwrap();
-        storage.put(b"c", b"5").unwrap();
-        let snapshot6 = storage.new_txn().unwrap();
-        storage.force_flush().unwrap();
-        assert_eq!(snapshot1.get(b"a").unwrap(), Some(Bytes::from_static(b"1")));
-        assert_eq!(snapshot1.get(b"b").unwrap(), Some(Bytes::from_static(b"1")));
-        assert_eq!(snapshot1.get(b"c").unwrap(), None);
-        check_lsm_iter_result_by_key(
-            &mut snapshot1.scan(Bound::Unbounded, Bound::Unbounded).unwrap(),
-            vec![
-                (Bytes::from("a"), Bytes::from("1")),
-                (Bytes::from("b"), Bytes::from("1")),
-            ],
-        );
-        assert_eq!(snapshot2.get(b"a").unwrap(), Some(Bytes::from_static(b"2")));
-        assert_eq!(snapshot2.get(b"b").unwrap(), Some(Bytes::from_static(b"1")));
-        assert_eq!(snapshot2.get(b"c").unwrap(), None);
-        check_lsm_iter_result_by_key(
-            &mut snapshot2.scan(Bound::Unbounded, Bound::Unbounded).unwrap(),
-            vec![
-                (Bytes::from("a"), Bytes::from("2")),
-                (Bytes::from("b"), Bytes::from("1")),
-            ],
-        );
-        assert_eq!(snapshot3.get(b"a").unwrap(), Some(Bytes::from_static(b"2")));
-        assert_eq!(snapshot3.get(b"b").unwrap(), None);
-        assert_eq!(snapshot3.get(b"c").unwrap(), Some(Bytes::from_static(b"1")));
-        check_lsm_iter_result_by_key(
-            &mut snapshot3.scan(Bound::Unbounded, Bound::Unbounded).unwrap(),
-            vec![
-                (Bytes::from("a"), Bytes::from("2")),
-                (Bytes::from("c"), Bytes::from("1")),
-            ],
-        );
-        assert_eq!(snapshot4.get(b"a").unwrap(), Some(Bytes::from_static(b"3")));
-        assert_eq!(snapshot4.get(b"b").unwrap(), Some(Bytes::from_static(b"3")));
-        assert_eq!(snapshot4.get(b"c").unwrap(), Some(Bytes::from_static(b"1")));
-        check_lsm_iter_result_by_key(
-            &mut snapshot4.scan(Bound::Unbounded, Bound::Unbounded).unwrap(),
-            vec![
-                (Bytes::from("a"), Bytes::from("3")),
-                (Bytes::from("b"), Bytes::from("3")),
-                (Bytes::from("c"), Bytes::from("1")),
-            ],
-        );
-        assert_eq!(snapshot5.get(b"a").unwrap(), Some(Bytes::from_static(b"4")));
-        assert_eq!(snapshot5.get(b"b").unwrap(), Some(Bytes::from_static(b"3")));
-        assert_eq!(snapshot5.get(b"c").unwrap(), Some(Bytes::from_static(b"1")));
-        check_lsm_iter_result_by_key(
-            &mut snapshot5.scan(Bound::Unbounded, Bound::Unbounded).unwrap(),
-            vec![
-                (Bytes::from("a"), Bytes::from("4")),
-                (Bytes::from("b"), Bytes::from("3")),
-                (Bytes::from("c"), Bytes::from("1")),
-            ],
-        );
-        assert_eq!(snapshot6.get(b"a").unwrap(), Some(Bytes::from_static(b"4")));
-        assert_eq!(snapshot6.get(b"b").unwrap(), None);
-        assert_eq!(snapshot6.get(b"c").unwrap(), Some(Bytes::from_static(b"5")));
-        check_lsm_iter_result_by_key(
-            &mut snapshot6.scan(Bound::Unbounded, Bound::Unbounded).unwrap(),
-            vec![
-                (Bytes::from("a"), Bytes::from("4")),
-                (Bytes::from("c"), Bytes::from("5")),
-            ],
-        );
-        check_lsm_iter_result_by_key(
-            &mut snapshot6
-                .scan(Bound::Included(b"a"), Bound::Included(b"a"))
-                .unwrap(),
-            vec![(Bytes::from("a"), Bytes::from("4"))],
-        );
-        check_lsm_iter_result_by_key(
-            &mut snapshot6
-                .scan(Bound::Excluded(b"a"), Bound::Excluded(b"c"))
-                .unwrap(),
-            vec![],
-        );
-    }
-
-    #[test]
-    fn test_sst_ts() {
-        let mut builder = SsTableBuilder::new(16);
-        builder.add(KeySlice::for_testing_from_slice_with_ts(b"11", 1), b"11");
-        builder.add(KeySlice::for_testing_from_slice_with_ts(b"22", 2), b"22");
-        builder.add(KeySlice::for_testing_from_slice_with_ts(b"33", 3), b"11");
-        builder.add(KeySlice::for_testing_from_slice_with_ts(b"44", 4), b"22");
-        builder.add(KeySlice::for_testing_from_slice_with_ts(b"55", 5), b"11");
-        builder.add(KeySlice::for_testing_from_slice_with_ts(b"66", 6), b"22");
-        let dir = tempdir().unwrap();
-        let sst = builder.build(0, None, dir.path().join("1.sst")).unwrap();
-        assert_eq!(sst.max_ts(), 6);
-    }
-
-    #[test]
-    fn test_task2_snapshot_watermark() {
-        let dir = tempdir().unwrap();
-        let options = LsmStorageOptions::default_for_week2_test(CompactionOptions::NoCompaction);
-        let storage = LsmStorage::open(&dir, options.clone()).unwrap();
-        let txn1 = storage.new_txn().unwrap();
-        let txn2 = storage.new_txn().unwrap();
-        storage.put(b"233", b"23333").unwrap();
-        let txn3 = storage.new_txn().unwrap();
-        assert_eq!(storage.inner.mvcc().watermark(), txn1.read_ts);
-        drop(txn1);
-        assert_eq!(storage.inner.mvcc().watermark(), txn2.read_ts);
-        drop(txn2);
-        assert_eq!(storage.inner.mvcc().watermark(), txn3.read_ts);
-        drop(txn3);
-        assert_eq!(
-            storage.inner.mvcc().watermark(),
-            storage.inner.mvcc().latest_commit_ts()
-        );
-    }
-
-    #[test]
-    fn test_mvcc_compaction() {
-        let dir = tempdir().unwrap();
-        let options = LsmStorageOptions::default_for_week2_test(CompactionOptions::NoCompaction);
-        let storage = LsmStorage::open(&dir, options.clone()).unwrap();
-        let snapshot0 = storage.new_txn().unwrap();
-        storage
-            .write_batch(&[
-                WriteBatchRecord::Put(b"a", b"1"),
-                WriteBatchRecord::Put(b"b", b"1"),
-            ])
-            .unwrap();
-        let snapshot1 = storage.new_txn().unwrap();
-        storage
-            .write_batch(&[
-                WriteBatchRecord::Put(b"a", b"2"),
-                WriteBatchRecord::Put(b"d", b"2"),
-            ])
-            .unwrap();
-        let snapshot2 = storage.new_txn().unwrap();
-        storage
-            .write_batch(&[
-                WriteBatchRecord::Put(b"a", b"3"),
-                WriteBatchRecord::Del(b"d"),
-            ])
-            .unwrap();
-        let snapshot3 = storage.new_txn().unwrap();
-        storage
-            .write_batch(&[
-                WriteBatchRecord::Put(b"c", b"4"),
-                WriteBatchRecord::Del(b"a"),
-            ])
-            .unwrap();
-
-        storage.force_flush().unwrap();
-        storage.inner.force_full_compaction().unwrap();
-
-        let mut iter = construct_merge_iterator_over_storage(&storage.inner.state.read());
-        check_iter_result_by_key(
-            &mut iter,
-            vec![
-                (Bytes::from("a"), Bytes::new()),
-                (Bytes::from("a"), Bytes::from("3")),
-                (Bytes::from("a"), Bytes::from("2")),
-                (Bytes::from("a"), Bytes::from("1")),
-                (Bytes::from("b"), Bytes::from("1")),
-                (Bytes::from("c"), Bytes::from("4")),
-                (Bytes::from("d"), Bytes::new()),
-                (Bytes::from("d"), Bytes::from("2")),
-            ],
-        );
-
-        drop(snapshot0);
-        storage.inner.force_full_compaction().unwrap();
-
-        let mut iter = construct_merge_iterator_over_storage(&storage.inner.state.read());
-        check_iter_result_by_key(
-            &mut iter,
-            vec![
-                (Bytes::from("a"), Bytes::new()),
-                (Bytes::from("a"), Bytes::from("3")),
-                (Bytes::from("a"), Bytes::from("2")),
-                (Bytes::from("a"), Bytes::from("1")),
-                (Bytes::from("b"), Bytes::from("1")),
-                (Bytes::from("c"), Bytes::from("4")),
-                (Bytes::from("d"), Bytes::new()),
-                (Bytes::from("d"), Bytes::from("2")),
-            ],
-        );
-
-        drop(snapshot1);
-        storage.inner.force_full_compaction().unwrap();
-
-        let mut iter = construct_merge_iterator_over_storage(&storage.inner.state.read());
-        check_iter_result_by_key(
-            &mut iter,
-            vec![
-                (Bytes::from("a"), Bytes::new()),
-                (Bytes::from("a"), Bytes::from("3")),
-                (Bytes::from("a"), Bytes::from("2")),
-                (Bytes::from("b"), Bytes::from("1")),
-                (Bytes::from("c"), Bytes::from("4")),
-                (Bytes::from("d"), Bytes::new()),
-                (Bytes::from("d"), Bytes::from("2")),
-            ],
-        );
-
-        drop(snapshot2);
-        storage.inner.force_full_compaction().unwrap();
-
-        let mut iter = construct_merge_iterator_over_storage(&storage.inner.state.read());
-        check_iter_result_by_key(
-            &mut iter,
-            vec![
-                (Bytes::from("a"), Bytes::new()),
-                (Bytes::from("a"), Bytes::from("3")),
-                (Bytes::from("b"), Bytes::from("1")),
-                (Bytes::from("c"), Bytes::from("4")),
-            ],
-        );
-
-        drop(snapshot3);
-        storage.inner.force_full_compaction().unwrap();
-
-        let mut iter = construct_merge_iterator_over_storage(&storage.inner.state.read());
-        check_iter_result_by_key(
-            &mut iter,
-            vec![
-                (Bytes::from("b"), Bytes::from("1")),
-                (Bytes::from("c"), Bytes::from("4")),
-            ],
->>>>>>> d2160fca
-        );
-    }
 }
