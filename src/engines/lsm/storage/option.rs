--- conflicted
+++ resolved
@@ -1,10 +1,6 @@
 use crate::engines::lsm::compact::{LeveledCompactionOptions, SimpleLeveledCompactionOptions, TieredCompactionOptions};
 
-<<<<<<< HEAD
-#[derive(Clone)]
-=======
 #[derive(Debug, Clone)]
->>>>>>> d2160fca
 pub struct LsmStorageOptions {
     // Block 大小 (Byte)
     pub block_size: usize,
@@ -32,7 +28,7 @@
 }
 
 impl LsmStorageOptions {
-    pub fn for_test_1() -> Self {
+    pub fn default_for_week1_test() -> Self {
         Self {
             block_size: 4096,
             target_sst_size: 2 << 20,
@@ -43,7 +39,7 @@
         }
     }
 
-    pub fn for_test_2() -> Self {
+    pub fn default_for_week1_day6_test() -> Self {
         Self {
             block_size: 4096,
             target_sst_size: 2 << 20,
@@ -54,7 +50,7 @@
         }
     }
 
-    pub fn for_test_3(compaction_options: CompactionOptions) -> Self {
+    pub fn default_for_week2_test(compaction_options: CompactionOptions) -> Self {
         Self {
             block_size: 4096,
             target_sst_size: 1 << 20, // 1MB
@@ -66,7 +62,7 @@
     }
 }
 
-#[derive(Debug, Clone)]
+#[derive(Clone)]
 pub enum CompactionOptions {
     /// Leveled compaction with partial compaction + dynamic level support (= RocksDB's Leveled
     /// Compaction)
